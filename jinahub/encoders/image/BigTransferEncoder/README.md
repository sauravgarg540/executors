--- conflicted
+++ resolved
@@ -71,7 +71,6 @@
     uses: 'jinahub://BigTransferEncoder'
 ```
 
-<<<<<<< HEAD
 #### GPU usage
 
 You can use the GPU via the source code. Therefore, you need a matching CUDA version
@@ -98,8 +97,6 @@
 
 ## 🎉️ Example
 
-=======
->>>>>>> f17333f9
 ```python
 from jina import Flow, Document
 
