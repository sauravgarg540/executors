--- conflicted
+++ resolved
@@ -5,85 +5,7 @@
 
 
 
-<<<<<<< HEAD
-## 🌱 Prerequisites
-
-> These are only needed if you download the source code and directly use the class. Not needed if you use the Jina Hub method below.
-
-In case you want to install the dependencies locally run 
-```
-pip install -r requirements.txt
-```
-
-## 🚀 Usages
-
-### 🚚 Via JinaHub
-
-#### using docker images
-Use the prebuilt images from JinaHub in your Python code: 
-
-```python
-from jina import Flow
-	
-f = Flow().add(uses='jinahub+docker://ImageTFEncoder')
-```
-
-or in the `.yml` config.
-	
-```yaml
-jtype: Flow
-pods:
-  - name: encoder
-    uses: 'jinahub+docker://ImageTFEncoder'
-```
-
-#### using source code
-Use the source code from JinaHub in your Python code:
-
-```python
-from jina import Flow
-	
-f = Flow().add(uses='jinahub://ImageTFEncoder')
-```
-
-or in the `.yml` config.
-
-```yaml
-jtype: Flow
-pods:
-  - name: encoder
-    uses: 'jinahub://ImageTFEncoder'
-```
-
-#### GPU usage
-
-You can use the GPU via the source code. Therefore, you need a matching CUDA version
-and GPU drivers installed on your system. 
-```yaml
-jtype: Flow
-pods:
-  - name: encoder
-    uses: 'jinahub://ImageTFEncoder'
-    uses_with:
-      device: 'cuda'
-```
-Alternatively, use the jinahub gpu docker container. Therefore, you need GPU
-drivers installed on your system and nvidia-docker installed.
-```yaml
-jtype: Flow
-pods:
-  - name: encoder
-    uses: 'jinahub+docker://ImageTFEncoder/gpu'
-    gpus: all
-    uses_with:
-      device: 'cuda'
-```
-
-
-## 🎉️ Example 
-=======
 ## Usage 
->>>>>>> f17333f9
 
 
 ```python
