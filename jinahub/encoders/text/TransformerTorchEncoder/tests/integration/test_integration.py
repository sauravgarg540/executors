--- conflicted
+++ resolved
@@ -77,7 +77,6 @@
     validate_traversal(docs_per_path)(resp)
 
 
-<<<<<<< HEAD
 @pytest.mark.gpu
 @pytest.mark.docker
 def test_docker_runtime_gpu():
@@ -95,7 +94,9 @@
             ],
             timeout=30,
             check=True
-=======
+        )
+
+
 @pytest.mark.docker
 def test_docker_runtime(build_docker_image: str):
     with pytest.raises(subprocess.TimeoutExpired):
@@ -103,5 +104,4 @@
             ['jina', 'executor', f'--uses=docker://{build_docker_image}'],
             timeout=30,
             check=True,
->>>>>>> f17333f9
         )